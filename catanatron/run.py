import random

from catanatron.game import Game
from catanatron.models.player import Player, RandomPlayer, Color
from catanatron.players.weighted_random import WeightedRandomPlayer
from catanatron.players.minimax import AlphaBetaPlayer
from catanatron.players.search import VictoryPointPlayer
from catanatron.players.mcts import MCTSPlayer
from catanatron.players.playouts import GreedyPlayoutsPlayer

class FirstPlayer(Player):
    def decide(self, game, playable_actions):
        """
        Args:
            game (Game): complete game state. read-only.
            playable_actions (Iterable[Action]): options to choose from
        Return:
            action (Action): Chosen element of playable_actions
        """
        return random.choice(playable_actions)
    
players = [
<<<<<<< HEAD
    MCTSPlayer(Color.RED, num_simulations=20),
    WeightedRandomPlayer(Color.BLUE),
=======
    AlphaBetaPlayer(Color.RED, prunning=True),
    AlphaBetaPlayer(Color.WHITE, prunning_improved=True),
>>>>>>> 318bec58
]
game = Game(players)

from catanatron.cli.play import play_batch

<<<<<<< HEAD
if __name__ == "__main__":
    # your main logic here, e.g.
    wins, results_by_player, games = play_batch(25, players)
=======
wins, results_by_player, games = play_batch(20, players)
>>>>>>> 318bec58
<|MERGE_RESOLUTION|>--- conflicted
+++ resolved
@@ -20,22 +20,20 @@
         return random.choice(playable_actions)
     
 players = [
-<<<<<<< HEAD
     MCTSPlayer(Color.RED, num_simulations=20),
     WeightedRandomPlayer(Color.BLUE),
-=======
-    AlphaBetaPlayer(Color.RED, prunning=True),
-    AlphaBetaPlayer(Color.WHITE, prunning_improved=True),
->>>>>>> 318bec58
 ]
 game = Game(players)
 
 from catanatron.cli.play import play_batch
 
-<<<<<<< HEAD
-if __name__ == "__main__":
-    # your main logic here, e.g.
-    wins, results_by_player, games = play_batch(25, players)
-=======
-wins, results_by_player, games = play_batch(20, players)
->>>>>>> 318bec58
+from catanatron.models.player import Color
+from catanatron.players.minimax import AlphaBetaPlayer
+from catanatron.players.weighted_random import WeightedRandomPlayer
+
+players = [
+    AlphaBetaPlayer(Color.RED, prunning=True),
+    AlphaBetaPlayer(Color.WHITE, prunning_improved=True),
+]
+
+wins, results_by_player, games = play_batch(20, players)